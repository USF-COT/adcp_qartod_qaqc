--- conflicted
+++ resolved
@@ -97,17 +97,13 @@
 
         bottom_stats = {}
         bottom_stats['bottom_bin'] = bottom_bin
-        bin_1_distance = (
+        self.data['fixed_leader']['bin_1_distance'] = (
             (self.data['fixed_leader']['bin_1_distance'] + self.transducer_depth) / 100  # NOQA
         )
         bottom_stats['range_to_bottom'] = (
             bottom_stats['bottom_bin'] *
             self.data['fixed_leader']['depth_cell_length'] / 100.0 +
-<<<<<<< HEAD
             self.data['fixed_leader']['bin_1_distance'] / 100.0
-=======
-            bin_1_distance
->>>>>>> c89a8ea3
         )
         bottom_stats['side_lobe_start'] = (
             int(
